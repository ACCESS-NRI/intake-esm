import ast
import concurrent.futures
import os
import typing
import warnings
from copy import deepcopy

import dask
import packaging.version
import xarray as xr

try:
    if packaging.version.Version(xr.__version__) < packaging.version.Version('2024.10'):
        from datatree import DataTree
    else:
        from xarray import DataTree
    _DATATREE_AVAILABLE = True
except ImportError:
    _DATATREE_AVAILABLE = False
import itables
import pandas as pd
import polars as pl
import pydantic
from fastprogress.fastprogress import progress_bar
from intake.catalog import Catalog

from .cat import ESMCatalogModel
from .derived import DerivedVariableRegistry, default_registry
from .source import ESMDataSource
from .utils import MinimalExploder


class esm_datastore(Catalog):
    """
    An intake plugin for parsing an ESM (Earth System Model) Catalog
    and loading assets (netCDF files and/or Zarr stores) into xarray datasets.
    The in-memory representation for the catalog is a Pandas DataFrame.

    Parameters
    ----------
    obj : str, dict, ESMCatalogModel
        The ESM Catalog to use, or a path to a JSON file containing the catalog.
        If string, this must be a path or URL to an ESM catalog JSON file.
        If dict, this must be a dict representation of an ESM catalog.
        This dict must have two keys: 'esmcat' and 'df'. The 'esmcat' key must be a
        dict representation of the ESM catalog and the 'df' key must
        be a Pandas DataFrame containing content that would otherwise be in a CSV file.
    sep : str, optional
        Delimiter to use when constructing a key for a query, by default '.'
    registry : DerivedVariableRegistry, optional
        Registry of derived variables to use, by default None. If not provided, uses the default registry.
    read_kwargs : dict, optional
        Additional keyword arguments passed through to the :py:func:`~polars.scan_csv` function, if the
        datastore is saved in csv format, or :py:func:`~polars.scan_parquet` if the datastore is saved in
        parquet format.
    read_csv_kwargs : dict, optional
        Deprecated alias for `read_kwargs`.
    columns_with_iterables : list of str, optional
        A list of columns in the csv file containing iterables. Values in columns specified here will be
        converted with `ast.literal_eval` when :py:func:`~pandas.read_csv` is called (i.e., this is a
        shortcut to passing converters to `read_kwargs`).
    storage_options : dict, optional
        Parameters passed to the backend file-system such as Google Cloud Storage,
        Amazon Web Service S3.
    intake_kwargs: dict, optional
        Additional keyword arguments are passed through to the :py:class:`~intake.catalog.Catalog` base class.

    Examples
    --------

    At import time, this plugin is available in intake's registry as `esm_datastore` and
    can be accessed with `intake.open_esm_datastore()`:

    >>> import intake
    >>> url = 'https://storage.googleapis.com/cmip6/pangeo-cmip6.json'
    >>> cat = intake.open_esm_datastore(url)
    >>> cat.df.head()
    activity_id institution_id source_id experiment_id  ... variable_id grid_label                                             zstore dcpp_init_year
    0  AerChemMIP            BCC  BCC-ESM1        ssp370  ...          pr         gn  gs://cmip6/AerChemMIP/BCC/BCC-ESM1/ssp370/r1i1...            NaN
    1  AerChemMIP            BCC  BCC-ESM1        ssp370  ...        prsn         gn  gs://cmip6/AerChemMIP/BCC/BCC-ESM1/ssp370/r1i1...            NaN
    2  AerChemMIP            BCC  BCC-ESM1        ssp370  ...         tas         gn  gs://cmip6/AerChemMIP/BCC/BCC-ESM1/ssp370/r1i1...            NaN
    3  AerChemMIP            BCC  BCC-ESM1        ssp370  ...      tasmax         gn  gs://cmip6/AerChemMIP/BCC/BCC-ESM1/ssp370/r1i1...            NaN
    4  AerChemMIP            BCC  BCC-ESM1        ssp370  ...      tasmin         gn  gs://cmip6/AerChemMIP/BCC/BCC-ESM1/ssp370/r1i1...            NaN
    """

    name = 'esm_datastore'
    container = 'xarray'

    def __init__(
        self,
        obj: pydantic.FilePath | pydantic.AnyUrl | dict[str, typing.Any] | ESMCatalogModel,
        *,
        progressbar: bool = True,
        sep: str = '.',
        registry: DerivedVariableRegistry | None = None,
        read_kwargs: dict[str, typing.Any] | None = None,
        read_csv_kwargs: dict[str, typing.Any] | None = None,
        columns_with_iterables: list[str] | None = None,
        storage_options: dict[str, typing.Any] | None = None,
        threaded: bool | None = None,
        **intake_kwargs: dict[str, typing.Any],
    ):
        """Intake Catalog representing an ESM Collection."""
        super().__init__(**intake_kwargs)
        self.storage_options = storage_options or {}

        if read_csv_kwargs is not None:
            warnings.warn(
                'read_csv_kwargs is deprecated and will be removed in a future version. '
                'Please use read_kwargs instead.',
                DeprecationWarning,
                stacklevel=2,
            )
            if read_kwargs is not None:
                raise ValueError(
                    'Cannot provide both `read_csv_kwargs` and `read_kwargs`. '
                    'Please use `read_kwargs`.'
                )
            read_kwargs = read_csv_kwargs

        read_kwargs = read_kwargs or {}
        if columns_with_iterables:
            converter = ast.literal_eval
            read_kwargs.setdefault('converters', {})
            for col in columns_with_iterables:
                if read_kwargs['converters'].setdefault(col, converter) != converter:
                    raise ValueError(
                        f"Cannot provide converter for '{col}' via `read_kwargs` when '{col}' is also specified in `columns_with_iterables`"
                    )
        self.read_kwargs = read_kwargs
        self.progressbar = progressbar
        self.sep = sep

        if threaded is None:
            self.threaded = ast.literal_eval(os.getenv('ITK_ESM_THREADING', 'True'))
        else:
            self.threaded = threaded

        if isinstance(obj, ESMCatalogModel):
            self.esmcat = obj
        elif isinstance(obj, dict):
            self.esmcat = ESMCatalogModel.from_dict(obj)
        else:
            self.esmcat = ESMCatalogModel.load(
                obj, storage_options=self.storage_options, read_kwargs=read_kwargs
            )

        self.derivedcat = registry or default_registry
        self._entries = {}
        self._requested_variables = []
        self._columns_with_iterables = columns_with_iterables or []
        self.datasets = {}
        self._validate_derivedcat()

    def _validate_derivedcat(self) -> None:
        if self.esmcat.aggregation_control is None and len(self.derivedcat):
            raise ValueError(
                'Variable derivation requires `aggregation_control` to be specified in the catalog.'
            )
        for key, entry in self.derivedcat.items():
            if self.esmcat.aggregation_control.variable_column_name not in entry.query.keys():
                raise ValueError(
                    f'Variable derivation requires `{self.esmcat.aggregation_control.variable_column_name}` to be specified in query: {entry.query} for derived variable {key}.'
                )

            for col in entry.query:
                if col not in self.esmcat.df.columns:
                    raise ValueError(
                        f'Derived variable {key} depends on unknown column {col} in query: {entry.query}. Valid ESM catalog columns: {self.esmcat.df.columns.tolist()}.'
                    )

    def keys(self) -> list[str]:
        """
        Get keys for the catalog entries

        Returns
        -------
        list
            keys for the catalog entries
        """
        return list(self.esmcat._construct_group_keys(sep=self.sep).keys())

    def keys_info(self) -> pd.DataFrame:
        """
        Get keys for the catalog entries and their metadata

        Returns
        -------
        pandas.DataFrame
            keys for the catalog entries and their metadata

        Examples
        --------

        >>> import intake
        >>> cat = intake.open_esm_datastore('./tests/sample-catalogs/cesm1-lens-netcdf.json')
        >>> cat.keys_info()
                        component experiment stream
        key
        ocn.20C.pop.h         ocn        20C  pop.h
        ocn.CTRL.pop.h        ocn       CTRL  pop.h
        ocn.RCP85.pop.h       ocn      RCP85  pop.h



        """
        results = self.esmcat._construct_group_keys(sep=self.sep)
        if self.esmcat.aggregation_control and self.esmcat.aggregation_control.groupby_attrs:
            groupby_attrs = self.esmcat.aggregation_control.groupby_attrs
        else:
            groupby_attrs = list(self.df.columns)
        data = {key: dict(zip(groupby_attrs, results[key])) for key in results}
        data = pd.DataFrame.from_dict(data, orient='index')
        data.index.name = 'key'
        return data

    @property
    def key_template(self) -> str:
        """
        Return string template used to create catalog entry keys

        Returns
        -------
        str
          string template used to create catalog entry keys
        """
        if self.esmcat.aggregation_control and self.esmcat.aggregation_control.groupby_attrs:
            return self.sep.join(self.esmcat.aggregation_control.groupby_attrs)
        else:
            return self.sep.join(self.esmcat.df.columns)

    @property
    def df(self) -> pd.DataFrame:
        """
        Return pandas :py:class:`~pandas.DataFrame`.
        """
        return self.esmcat.df

    @property
    def interactive(self) -> None:
        """
        Use itables to display the catalog in an interactive table. Use polars
        for performance ideally. Fall back to pandas if not.

        We have to explode columns with iterables, otherwise javascript stringifcation
        can cause ellipsis to be rendered directly into the interactive table,
        losing actual data and inserting junk.
        """

        try:
            pl_df = self.esmcat._frames.polars  # type:ignore[union-attr]
        except AttributeError:
            pl_df = pl.from_pandas(self.df)

        exploded_df = MinimalExploder(pl_df)()

        return itables.show(
            exploded_df,
            search={'regex': True, 'caseInsensitive': True},
            layout={'top1': 'searchPanes'},
            searchPanes={
                'layout': 'columns-3',
                'cascadePanes': True,
                'columns': [i for i, _ in enumerate(pl_df.columns)],
            },
            maxBytes=0,
        )

    def __len__(self) -> int:
        return len(self.keys())

    def _get_entries(self) -> dict[str, ESMDataSource]:
        # Due to just-in-time entry creation, we may not have all entries loaded
        # We need to make sure to create entries missing from self._entries
        missing = set(self.keys()) - set(self._entries.keys())
        for key in missing:
            _ = self[key]
        return self._entries

    @pydantic.validate_call
    def __getitem__(self, key: str) -> ESMDataSource:
        """
        This method takes a key argument and return a data source
        corresponding to assets (files) that will be aggregated into a
        single xarray dataset.

        Parameters
        ----------
        key : str
          key to use for catalog entry lookup

        Returns
        -------
        intake_esm.source.ESMDataSource
             A data source by name (key)

        Raises
        ------
        KeyError
            if key is not found.

        Examples
        --------
        >>> cat = intake.open_esm_datastore('mycatalog.json')
        >>> data_source = cat['AerChemMIP.BCC.BCC-ESM1.piClim-control.AERmon.gn']
        """
        # The canonical unique key is the key of a compatible group of assets
        try:
            return self._entries[key]
        except KeyError as e:
            if key in self.keys():
                keys_dict = self.esmcat._construct_group_keys(sep=self.sep)
                grouped = self.esmcat.grouped

                internal_key = keys_dict[key]

                if isinstance(grouped, pd.DataFrame):
                    records = [grouped.loc[internal_key].to_dict()]

                else:
                    records = grouped.get_group(internal_key).to_dict(orient='records')

                if self.esmcat.aggregation_control:
                    variable_column_name = self.esmcat.aggregation_control.variable_column_name
                    aggregations = self.esmcat.aggregation_control.aggregations
                else:
                    variable_column_name = None
                    aggregations = []
                # Create a new entry
                entry = ESMDataSource(
                    key=key,
                    records=records,
                    variable_column_name=variable_column_name,
                    path_column_name=self.esmcat.assets.column_name,
                    data_format=self.esmcat.assets.format,
                    format_column_name=self.esmcat.assets.format_column_name,
                    aggregations=aggregations,
                    intake_kwargs={'metadata': {}},
                    threaded=self.threaded,
                )
                self._entries[key] = entry
                return self._entries[key]
            raise KeyError(
                f'key={key} not found in catalog. You can access the list of valid keys via the .keys() method.'
            ) from e

    def __contains__(self, key) -> bool:
        # Python falls back to iterating over the entire catalog
        # if this method is not defined. To avoid this, we implement it differently

        try:
            self[key]
        except KeyError:
            return False
        else:
            return True

    def __repr__(self) -> str:
        """Make string representation of object."""
        return f'<{self.esmcat.id or ""} catalog with {len(self)} dataset(s) from {len(self.df)} asset(s)>'

    def _repr_html_(self) -> str:
        """
        Return an html representation for the catalog object.
        Mainly for IPython notebook
        """
        uniques = pd.DataFrame(self.nunique(), columns=['unique'])
        text = uniques._repr_html_()
        return f'<p><strong>{self.esmcat.id or ""} catalog with {len(self)} dataset(s) from {len(self.df)} asset(s)</strong>:</p> {text}'

    def _ipython_display_(self):
        """
        Display the entry as a rich object in an IPython session
        """
        from IPython.display import HTML, display

        contents = self._repr_html_()
        display(HTML(contents))

    def __dir__(self) -> list[str]:
        rv = [
            'df',
            'to_dataset_dict',
            'to_datatree',
            'to_dask',
            'keys',
            'keys_info',
            'serialize',
            'datasets',
            'search',
            'unique',
            'nunique',
            'key_template',
        ]
        return sorted(list(self.__dict__.keys()) + rv)

    def _ipython_key_completions_(self):
        return self.__dir__()

    @pydantic.validate_call
    def search(
        self,
        require_all_on: str | list[str] | None = None,
        **query: typing.Any,
    ):
        """Search for entries in the catalog.

        Parameters
        ----------
        require_all_on : list, str, optional
            A dataframe column or a list of dataframe columns across
            which all entries must satisfy the query criteria.
            If None, return entries that fulfill any of the criteria specified
            in the query, by default None.
        **query:
            keyword arguments corresponding to user's query to execute against the dataframe.

        Returns
        -------
        cat : :py:class:`~intake_esm.core.esm_datastore`
          A new Catalog with a subset of the entries in this Catalog.

        Examples
        --------
        >>> import intake
        >>> cat = intake.open_esm_datastore('pangeo-cmip6.json')
        >>> cat.df.head(3)
        activity_id institution_id source_id  ... grid_label                                             zstore dcpp_init_year
        0  AerChemMIP            BCC  BCC-ESM1  ...         gn  gs://cmip6/AerChemMIP/BCC/BCC-ESM1/ssp370/r1i1...            NaN
        1  AerChemMIP            BCC  BCC-ESM1  ...         gn  gs://cmip6/AerChemMIP/BCC/BCC-ESM1/ssp370/r1i1...            NaN
        2  AerChemMIP            BCC  BCC-ESM1  ...         gn  gs://cmip6/AerChemMIP/BCC/BCC-ESM1/ssp370/r1i1...            NaN

        >>> sub_cat = cat.search(
        ...     source_id=['BCC-CSM2-MR', 'CNRM-CM6-1', 'CNRM-ESM2-1'],
        ...     experiment_id=['historical', 'ssp585'],
        ...     variable_id='pr',
        ...     table_id='Amon',
        ...     grid_label='gn',
        ... )
        >>> sub_cat.df.head(3)
            activity_id institution_id    source_id  ... grid_label                                             zstore dcpp_init_year
        260        CMIP            BCC  BCC-CSM2-MR  ...         gn  gs://cmip6/CMIP/BCC/BCC-CSM2-MR/historical/r1i...            NaN
        346        CMIP            BCC  BCC-CSM2-MR  ...         gn  gs://cmip6/CMIP/BCC/BCC-CSM2-MR/historical/r2i...            NaN
        401        CMIP            BCC  BCC-CSM2-MR  ...         gn  gs://cmip6/CMIP/BCC/BCC-CSM2-MR/historical/r3i...            NaN

        The search method also accepts compiled regular expression objects
        from :py:func:`~re.compile` as patterns.

        >>> import re
        >>> # Let's search for variables containing "Frac" in their name
        >>> pat = re.compile(r'Frac')  # Define a regular expression
        >>> cat.search(variable_id=pat)
        >>> cat.df.head().variable_id
        0     residualFrac
        1    landCoverFrac
        2    landCoverFrac
        3     residualFrac
        4    landCoverFrac
        """

        # step 1: Search in the base/main catalog
        esmcat_results = self.esmcat.search(require_all_on=require_all_on, query=query)

        # step 2: Search for entries required to derive variables in the derived catalogs
        # This requires a bit of a hack i.e. the user has to specify the variable in the query
        derivedcat_results = []
        if self.esmcat.aggregation_control:
            variables = query.pop(self.esmcat.aggregation_control.variable_column_name, None)
        else:
            variables = None
        dependents = []
        derived_cat_subset = {}
        if variables:
            if isinstance(variables, str):
                variables = [variables]
            for key, value in self.derivedcat.items():
                if key in variables:
                    res = self.esmcat.search(
                        require_all_on=require_all_on, query={**value.query, **query}
                    )
                    if not res.empty:
                        derivedcat_results.append(res)
                        dependents.extend(
                            value.dependent_variables(
                                self.esmcat.aggregation_control.variable_column_name
                            )
                        )
                        derived_cat_subset[key] = value

        if derivedcat_results:
            # Merge results from the main and the derived catalogs
            esmcat_results = pd.concat([esmcat_results, *derivedcat_results])
            esmcat_results = esmcat_results[~esmcat_results.astype(str).duplicated()]

        cat = self.__class__({'esmcat': self.esmcat.model_dump(), 'df': esmcat_results})
        cat.esmcat.catalog_file = None  # Don't save the catalog file
        if self.esmcat.has_multiple_variable_assets:
            requested_variables = list(set(variables or []).union(dependents))
        else:
            requested_variables = []
        cat._requested_variables = requested_variables

        # step 3: Subset the derived catalog,
        # but only if variables were looked up, otherwise transfer the whole catalog.
        if variables is not None:
            cat.derivedcat = DerivedVariableRegistry()
            cat.derivedcat._registry.update(derived_cat_subset)
        else:
            cat.derivedcat = self.derivedcat
        return cat

    @pydantic.validate_call
    def serialize(
        self,
        name: pydantic.StrictStr,
        directory: pydantic.DirectoryPath | pydantic.StrictStr | None = None,
        catalog_type: str = 'dict',
        file_format: str = 'csv',
        write_kwargs: dict[typing.Any, typing.Any] | None = None,
        to_csv_kwargs: dict[typing.Any, typing.Any] | None = None,
        json_dump_kwargs: dict[typing.Any, typing.Any] | None = None,
        storage_options: dict[str, typing.Any] | None = None,
    ) -> None:
        """Serialize catalog to corresponding json and csv (or parquet) files.

        Parameters
        ----------
        name : str
            name to use when creating ESM catalog json file and csv catalog.
        directory : str, PathLike, default None
            The path to the local directory. If None, use the current directory
        catalog_type: str, default 'dict'
            Whether to save the catalog table as a dictionary in the JSON file or as a separate CSV file.
        file_format: str, default 'csv'
            The file format to use when saving the catalog table. Either 'csv' or 'parquet'.
            If catalog_type is 'dict', this parameter is ignored.
        write_kwargs: dict, optional
            Additional keyword arguments passed through to the :py:func:`~pandas.DataFrame.to_csv` or
            :py:func:`~pandas.DataFrame.to_parquet` functions.
            Compression is currently ignored when serializing to parquet.
        to_csv_kwargs : dict, optional
            Deprecated alias for `write_kwargs`.
        json_dump_kwargs : dict, optional
            Additional keyword arguments passed through to the :py:func:`~json.dump` function.
        storage_options: dict
            fsspec parameters passed to the backend file-system such as Google Cloud Storage,
            Amazon Web Service S3.

        Notes
        -----
        Large catalogs can result in large JSON files. To keep the JSON file size manageable, call with
        `catalog_type='file'` to save catalog as a separate CSV/parquet file.

        Examples
        --------
        >>> import intake
        >>> cat = intake.open_esm_datastore('pangeo-cmip6.json')
        >>> cat_subset = cat.search(
        ...     source_id='BCC-ESM1',
        ...     grid_label='gn',
        ...     table_id='Amon',
        ...     experiment_id='historical',
        ... )
        >>> cat_subset.serialize(name='cmip6_bcc_esm1', catalog_type='file')
        """

        if to_csv_kwargs is not None:
            warnings.warn(
                'to_csv_kwargs is deprecated and will be removed in a future version. '
                'Please use write_kwargs instead.',
                DeprecationWarning,
                stacklevel=2,
            )
            if write_kwargs is not None:
                raise ValueError(
                    'Cannot provide both `to_csv_kwargs` and `write_kwargs`. '
                    'Please use `write_kwargs`.'
                )
            write_kwargs = to_csv_kwargs

        write_kwargs = write_kwargs or {}

        self.esmcat.save(
            name,
            directory=directory,
            catalog_type=catalog_type,
            file_format=file_format,
            write_kwargs=write_kwargs,
            json_dump_kwargs=json_dump_kwargs,
            storage_options=storage_options,
        )

    def nunique(self) -> pd.Series:
        """Count distinct observations across dataframe columns
        in the catalog.

        Examples
        --------
        >>> import intake
        >>> cat = intake.open_esm_datastore('pangeo-cmip6.json')
        >>> cat.nunique()
        activity_id          10
        institution_id       23
        source_id            48
        experiment_id        29
        member_id            86
        table_id             19
        variable_id         187
        grid_label            7
        zstore            27437
        dcpp_init_year       59
        dtype: int64
        """
        nunique = self.esmcat.nunique()
        if self.esmcat.aggregation_control:
            nunique[f'derived_{self.esmcat.aggregation_control.variable_column_name}'] = len(
                self.derivedcat.keys()
            )
        return nunique

    def unique(self) -> pd.Series:
        """Return unique values for given columns in the
        catalog.
        """
        unique = self.esmcat.unique()
        if self.esmcat.aggregation_control:
            unique[f'derived_{self.esmcat.aggregation_control.variable_column_name}'] = list(
                self.derivedcat.keys()
            )
        return unique

    @pydantic.validate_call
    def to_dataset_dict(
        self,
        xarray_open_kwargs: dict[str, typing.Any] | None = None,
        xarray_combine_by_coords_kwargs: dict[str, typing.Any] | None = None,
        preprocess: typing.Callable | None = None,
        storage_options: dict[pydantic.StrictStr, typing.Any] | None = None,
        progressbar: pydantic.StrictBool | None = None,
        aggregate: pydantic.StrictBool | None = None,
        skip_on_error: pydantic.StrictBool = False,
        threaded: bool | None = None,
        **kwargs,
    ) -> dict[str, xr.Dataset]:
        """
        Load catalog entries into a dictionary of xarray datasets.

        Column values, dataset keys and requested variables are added as global
        attributes on the returned datasets. The names of these attributes can be
        customized with :py:class:`intake_esm.utils.set_options`.

        Parameters
        ----------
        xarray_open_kwargs : dict
            Keyword arguments to pass to :py:func:`~xarray.open_dataset` function
        xarray_combine_by_coords_kwargs: : dict
            Keyword arguments to pass to :py:func:`~xarray.combine_by_coords` function.
        preprocess : callable, optional
            If provided, call this function on each dataset prior to aggregation.
        storage_options : dict, optional
            fsspec Parameters passed to the backend file-system such as Google Cloud Storage,
            Amazon Web Service S3.
        progressbar : bool
            If True, will print a progress bar to standard error (stderr)
            when loading assets into :py:class:`~xarray.Dataset`.
        aggregate : bool, optional
            If False, no aggregation will be done.
        skip_on_error : bool, optional
            If True, skip datasets that cannot be loaded and/or variables we are unable to derive.
        threaded : bool, optional
            If True, use :py:func:`dask.compute` to load datasets in parallel. If False, load datasets sequentially.
            If None, the environment variable `ITK_ESM_THREADING` will be used to determine the threading behavior,
            defaulting to True if the variable is not set. If a value is provided, it will override the environment
            variable determined default.
        Returns
        -------
        dsets : dict
           A dictionary of xarray :py:class:`~xarray.Dataset`.

        Examples
        --------
        >>> import intake
        >>> cat = intake.open_esm_datastore('glade-cmip6.json')
        >>> sub_cat = cat.search(
        ...     source_id=['BCC-CSM2-MR', 'CNRM-CM6-1', 'CNRM-ESM2-1'],
        ...     experiment_id=['historical', 'ssp585'],
        ...     variable_id='pr',
        ...     table_id='Amon',
        ...     grid_label='gn',
        ... )
        >>> dsets = sub_cat.to_dataset_dict()
        >>> dsets.keys()
        dict_keys(['CMIP.BCC.BCC-CSM2-MR.historical.Amon.gn', 'ScenarioMIP.BCC.BCC-CSM2-MR.ssp585.Amon.gn'])
        >>> dsets['CMIP.BCC.BCC-CSM2-MR.historical.Amon.gn']
        <xarray.Dataset>
        Dimensions:    (bnds: 2, lat: 160, lon: 320, member_id: 3, time: 1980)
        Coordinates:
        * lon        (lon) float64 0.0 1.125 2.25 3.375 ... 355.5 356.6 357.8 358.9
        * lat        (lat) float64 -89.14 -88.03 -86.91 -85.79 ... 86.91 88.03 89.14
        * time       (time) object 1850-01-16 12:00:00 ... 2014-12-16 12:00:00
        * member_id  (member_id) <U8 'r1i1p1f1' 'r2i1p1f1' 'r3i1p1f1'
        Dimensions without coordinates: bnds
        Data variables:
            lat_bnds   (lat, bnds) float64 dask.array<chunksize=(160, 2), meta=np.ndarray>
            lon_bnds   (lon, bnds) float64 dask.array<chunksize=(320, 2), meta=np.ndarray>
            time_bnds  (time, bnds) object dask.array<chunksize=(1980, 2), meta=np.ndarray>
            pr         (member_id, time, lat, lon) float32 dask.array<chunksize=(1, 600, 160, 320), meta=np.ndarray>
        """

        # Return fast
        if not self.keys():
            warnings.warn(
                'There are no datasets to load! Returning an empty dictionary.',
                UserWarning,
                stacklevel=2,
            )
            return {}

        if (
            self.esmcat.aggregation_control
            and (
                self.esmcat.aggregation_control.variable_column_name
                in self.esmcat.aggregation_control.groupby_attrs
            )
            and len(self.derivedcat) > 0
        ):
            raise NotImplementedError(
                f'The `{self.esmcat.aggregation_control.variable_column_name}` column name is used as a groupby attribute: {self.esmcat.aggregation_control.groupby_attrs}. '
                'This is not yet supported when computing derived variables.'
            )

        threaded = _get_threaded(threaded)

        xarray_open_kwargs = xarray_open_kwargs or {}
        xarray_combine_by_coords_kwargs = xarray_combine_by_coords_kwargs or {}
        cdf_kwargs, zarr_kwargs = kwargs.get('cdf_kwargs'), kwargs.get('zarr_kwargs')

        if cdf_kwargs or zarr_kwargs:
            warnings.warn(
                'cdf_kwargs and zarr_kwargs are deprecated and will be removed in a future version. '
                'Please use xarray_open_kwargs instead.',
                DeprecationWarning,
                stacklevel=2,
            )
        if cdf_kwargs:
            xarray_open_kwargs.update(cdf_kwargs)
        if zarr_kwargs:
            xarray_open_kwargs.update(zarr_kwargs)

        source_kwargs = dict(
            xarray_open_kwargs=xarray_open_kwargs,
            xarray_combine_by_coords_kwargs=xarray_combine_by_coords_kwargs,
            preprocess=preprocess,
            requested_variables=self._requested_variables,
            storage_options=storage_options,
            threaded=threaded,
        )

        if aggregate is not None and not aggregate and self.esmcat.aggregation_control:
            self = deepcopy(self)
            self.esmcat.aggregation_control.groupby_attrs = []
        if progressbar is not None:
            self.progressbar = progressbar
        if self.progressbar:
            print(
                f"""\n--> The keys in the returned dictionary of datasets are constructed as follows:\n\t'{self.key_template}'"""
            )
        sources = {key: source(**source_kwargs) for key, source in self.items()}
        datasets = {}
        with concurrent.futures.ThreadPoolExecutor(max_workers=dask.system.CPU_COUNT) as executor:
            future_tasks = [
                executor.submit(_load_source, key, source) for key, source in sources.items()
            ]
            if self.progressbar:
                gen = progress_bar(
                    concurrent.futures.as_completed(future_tasks), total=len(sources)
                )
            else:
                gen = concurrent.futures.as_completed(future_tasks)
            for task in gen:
                try:
                    key, ds = task.result()
                    datasets[key] = ds
                except Exception as exc:
                    if not skip_on_error:
                        raise exc
        self.datasets = self._create_derived_variables(datasets, skip_on_error)
        return self.datasets

    @pydantic.validate_call
    def to_datatree(
        self,
        xarray_open_kwargs: dict[str, typing.Any] | None = None,
        xarray_combine_by_coords_kwargs: dict[str, typing.Any] | None = None,
        preprocess: typing.Callable | None = None,
        storage_options: dict[pydantic.StrictStr, typing.Any] | None = None,
        progressbar: pydantic.StrictBool | None = None,
        aggregate: pydantic.StrictBool | None = None,
        skip_on_error: pydantic.StrictBool = False,
        levels: list[str] = None,
        **kwargs,
    ):
        """
        Load catalog entries into a tree of xarray datasets.

        Parameters
        ----------
        xarray_open_kwargs : dict
            Keyword arguments to pass to :py:func:`~xarray.open_dataset` function
        xarray_combine_by_coords_kwargs: : dict
            Keyword arguments to pass to :py:func:`~xarray.combine_by_coords` function.
        preprocess : callable, optional
            If provided, call this function on each dataset prior to aggregation.
        storage_options : dict, optional
            Parameters passed to the backend file-system such as Google Cloud Storage,
            Amazon Web Service S3.
        progressbar : bool
            If True, will print a progress bar to standard error (stderr)
            when loading assets into :py:class:`~xarray.Dataset`.
        aggregate : bool, optional
            If False, no aggregation will be done.
        skip_on_error : bool, optional
            If True, skip datasets that cannot be loaded and/or variables we are unable to derive.
        levels : list[str], optional
            List of fields to use as the datatree nodes. WARNING: This will overwrite the fields
            used to create the unique aggregation keys.

        Returns
        -------
        dsets : :py:class:`~datatree.DataTree`
           A tree of xarray :py:class:`~xarray.Dataset`.

        Examples
        --------
        >>> import intake
        >>> cat = intake.open_esm_datastore('glade-cmip6.json')
        >>> sub_cat = cat.search(
        ...     source_id=['BCC-CSM2-MR', 'CNRM-CM6-1', 'CNRM-ESM2-1'],
        ...     experiment_id=['historical', 'ssp585'],
        ...     variable_id='pr',
        ...     table_id='Amon',
        ...     grid_label='gn',
        ... )
        >>> dsets = sub_cat.to_datatree()
        >>> dsets['CMIP/BCC.BCC-CSM2-MR/historical/Amon/gn'].ds
        <xarray.Dataset>
        Dimensions:    (bnds: 2, lat: 160, lon: 320, member_id: 3, time: 1980)
        Coordinates:
        * lon        (lon) float64 0.0 1.125 2.25 3.375 ... 355.5 356.6 357.8 358.9
        * lat        (lat) float64 -89.14 -88.03 -86.91 -85.79 ... 86.91 88.03 89.14
        * time       (time) object 1850-01-16 12:00:00 ... 2014-12-16 12:00:00
        * member_id  (member_id) <U8 'r1i1p1f1' 'r2i1p1f1' 'r3i1p1f1'
        Dimensions without coordinates: bnds
        Data variables:
            lat_bnds   (lat, bnds) float64 dask.array<chunksize=(160, 2), meta=np.ndarray>
            lon_bnds   (lon, bnds) float64 dask.array<chunksize=(320, 2), meta=np.ndarray>
            time_bnds  (time, bnds) object dask.array<chunksize=(1980, 2), meta=np.ndarray>
            pr         (member_id, time, lat, lon) float32 dask.array<chunksize=(1, 600, 160, 320), meta=np.ndarray>
        """

        if not _DATATREE_AVAILABLE:
            raise ImportError(
                '.to_datatree() requires the xarray-datatree package to be installed. '
                'To proceed please install xarray-datatree using: '
                ' `python -m pip install xarray-datatree` or `conda install -c conda-forge xarray-datatree`.'
            )

        # Change the groupby controls if neccessary, used to assemble the tree
        if levels is not None:
            self = deepcopy(self)
            self.esmcat.aggregation_control.groupby_attrs = levels

        # Set the separator to a / for datatree temporarily
        self.sep, old_sep = '/', self.sep

        # Use to dataset dict to access dictionary of datasets
        self.datasets = self.to_dataset_dict(
            xarray_open_kwargs=xarray_open_kwargs,
            xarray_combine_by_coords_kwargs=xarray_combine_by_coords_kwargs,
            preprocess=preprocess,
            storage_options=storage_options,
            progressbar=progressbar,
            aggregate=aggregate,
            skip_on_error=skip_on_error,
            **kwargs,
        )

        # Set the separator to the original value
        self.sep = old_sep

        # Convert the dictionary of datasets to a datatree
        self.datasets = DataTree.from_dict(self.datasets)
        return self.datasets

    def to_dask(self, **kwargs) -> xr.Dataset:
        """
        Convert result to an xarray dataset.

        This is only possible if the search returned exactly one result.

        Parameters
        ----------
        kwargs: dict
          Parameters forwarded to :py:func:`~intake_esm.esm_datastore.to_dataset_dict`.

        Returns
        -------
        :py:class:`~xarray.Dataset`
        """
        if len(self) != 1:  # quick check to fail more quickly if there are many results
            lens = self._aggr_lengths
            raise ValueError(
                f'Expected exactly one dataset. Received {len(self)} datasets. Please refine your search on {", ".join(lens.keys())} or use `.to_dataset_dict()`.'
            )
        res = self.to_dataset_dict(**{**kwargs, 'progressbar': False})
        if len(res) != 1:  # extra check in case kwargs did modify something
            lens = self._aggr_lengths
            raise ValueError(
<<<<<<< HEAD
                f'Expected exactly one dataset. Received {len(self)} datasets. Please refine your search on {" ,".join(lens.keys())} or use `.to_dataset_dict()`.'
=======
                f'Expected exactly one dataset. Received {len(self)} datasets. Please refine your search on {", ".join(lens.keys())} or use `.to_dataset_dict()`.'
>>>>>>> 75b606df
            )
        _, ds = res.popitem()
        return ds

    @property
    def _aggr_lengths(self) -> dict[str, int]:
        """
        For groupby attrs that have more than one unique value, return their name and length
        """
        lens = {
            k: len(getattr(self.unique(), k)) for k in self.esmcat.aggregation_control.groupby_attrs
        }
        return {k: v for k, v in lens.items() if v > 1}

    def _create_derived_variables(self, datasets, skip_on_error):
        if len(self.derivedcat) > 0:
            datasets = self.derivedcat.update_datasets(
                datasets=datasets,
                variable_key_name=self.esmcat.aggregation_control.variable_column_name,
                skip_on_error=skip_on_error,
            )
        return datasets


def _load_source(key, source):
    return key, source.to_dask()


def _get_threaded(threaded: bool | None) -> bool:
    """
    Read the threading option from the environment variable & passed value
    """
    if threaded is None:
        try:
            threaded = ast.literal_eval(os.getenv('ITK_ESM_THREADING', 'True'))
        except ValueError as e:
            raise ValueError(
                'The environment variable ITK_ESM_THREADING must be a boolean, if set.'
            ) from e

    return threaded<|MERGE_RESOLUTION|>--- conflicted
+++ resolved
@@ -916,11 +916,7 @@
         if len(res) != 1:  # extra check in case kwargs did modify something
             lens = self._aggr_lengths
             raise ValueError(
-<<<<<<< HEAD
-                f'Expected exactly one dataset. Received {len(self)} datasets. Please refine your search on {" ,".join(lens.keys())} or use `.to_dataset_dict()`.'
-=======
                 f'Expected exactly one dataset. Received {len(self)} datasets. Please refine your search on {", ".join(lens.keys())} or use `.to_dataset_dict()`.'
->>>>>>> 75b606df
             )
         _, ds = res.popitem()
         return ds
