--- conflicted
+++ resolved
@@ -319,12 +319,6 @@
 
                 else:
                     if isinstance(internal_key, str):
-<<<<<<< HEAD
-                        # import pdb
-
-                        # pdb.set_trace()
-=======
->>>>>>> 6fa5f6ee
                         # FutureWarning: When grouping with a length-1 list-like,
                         # you will need to pass a length-1 tuple to get_group in a future version of pandas.
                         # Pass `(name,)` instead of `name` to silence this warning
