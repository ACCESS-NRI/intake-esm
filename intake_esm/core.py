import os
import uuid

import yaml
from intake.catalog import Catalog
from intake.catalog.local import LocalCatalogEntry

from . import config as config
from .bld_collection_utils import FILE_ALIAS_DICT, load_collection_input_file
from .cesm import CESMCollection
from .cmip import CMIP5Collection, CMIP6Collection
from .collection import _get_built_collections, _open_collection
from .era5 import ERA5Collection
from .gmet import GMETCollection
from .mpige import MPIGECollection


class ESMMetadataStoreCatalog(Catalog):
    """ESM collection Metadata store. This class acts as an entry point for `intake_esm`.

    Parameters
    ----------

    collection_input_definition : str, dict, filepath, default (None)

                If None, prints out list of collection definitions supported
                out of the box and raise `ValueError`.

                If str, this should be a valid collection name among the ones
                supported out of the box

                If dict, or filepath, this should be a path to a YAML file
                containing collection definition or a dictionary containing
                nested dictionaries of entries.

    collection_name : str
                Name of the collection to use. This name should refer to
                a collection catalog that is already built and persisted on disk.

    overwrite_existing : bool,
            Whether to overwrite existing built collection catalog.

    metadata : dict
            Arbitrary information to carry along with the data collection source specs.

    kwargs : dict, optional
        Keyword arguments passed to ``intake_esm.bld_collection_utils.load_collection_input_file`` function

    """

    name = 'esm_metadatastore'
    collection_types = {
        'cesm': CESMCollection,
        'cmip5': CMIP5Collection,
        'cmip6': CMIP6Collection,
        'mpige': MPIGECollection,
        'gmet': GMETCollection,
        'era5': ERA5Collection,
    }

    def __init__(
        self,
        collection_input_definition=None,
        collection_name=None,
        overwrite_existing=True,
        metadata={},
        **kwargs,
    ):

        self.metadata = metadata
        self.collections = {}
        self.get_built_collections()

<<<<<<< HEAD
=======
        if collection_input_definition is None:
            load_collection_input_file()

>>>>>>> e4772a57
        if collection_name and collection_input_definition is None:
            self.open_collection(collection_name)

        elif collection_input_definition and (collection_name is None):
            self.input_collection = self._validate_collection_definition(
                collection_input_definition, **kwargs
            )
            self.build_collection(overwrite_existing)

        else:

            if self.collections:
                print(
                    '\n******************************************************\n'
                    '* Collections with following names are built already *\n'
                    '******************************************************\n\n'
                    f'{list(self.collections.keys())}\n\n'
                )

            load_collection_definition()
            raise ValueError(
                'Cannot instantiate class with provided arguments. Please provide either \n'
                '\t1) collection_input_definition to build a collection or\n'
                '\t2) collection_name to open an existing/built collection.'
            )

        self._entries = {}

    def _validate_collection_definition(self, definition, **kwargs):

        if isinstance(definition, str) and definition in FILE_ALIAS_DICT.keys():
            input_collection = load_collection_input_file(definition, **kwargs)

        elif isinstance(definition, dict):
            input_collection = definition.copy()

        else:
            try:
                with open(os.path.abspath(definition)) as f:
                    input_collection = yaml.safe_load(f)
            except Exception as exc:
                raise exc

        name = input_collection.get('name', None)
        collection_type = input_collection.get('collection_type', None)
        if name is None or collection_type is None:
            raise ValueError(f'name and/or collection_type keys are missing from {definition}')
        else:
            return input_collection

    def build_collection(self, overwrite_existing):
        """ Build a collection defined in a YAML input file or a dictionary of nested dictionaries"""
        name = self.input_collection['name']
        if name not in self.collections or overwrite_existing:
            ctype = self.input_collection['collection_type']
            cc = ESMMetadataStoreCatalog.collection_types[ctype]
            cc = cc(self.input_collection)
            cc.build()
            self.get_built_collections()
        self.open_collection(name)

    def get_built_collections(self):
        """ Loads built collections in a dictionary with ``key=collection_name``,
        ``value=collection_db_file_path`` """
        self.collections = _get_built_collections()

    def open_collection(self, collection_name):
        """ Open an ESM collection """
        self.df, self.collection_name, self.collection_type = _open_collection(collection_name)

    def search(self, **query):
        """ Search for entries in the collection catalog
        """
        collection_columns = self.df.columns.tolist()
        for key in query.keys():
            if key not in collection_columns:
                raise ValueError(f'{key} is not in {self.collection_name}')
        for key in collection_columns:
            if key not in query:
                query[key] = None
        name = self.collection_name + '_' + str(uuid.uuid4())
        args = {'collection_name': self.collection_name, 'query': query}
        driver = config.get('sources')[self.collection_type]
        description = f'Catalog entry from {self.collection_name} collection'
        cat = LocalCatalogEntry(
            name=name,
            description=description,
            driver=driver,
            direct_access=True,
            args=args,
            cache={},
            parameters={},
            metadata=self.metadata.copy(),
            catalog_dir='',
            getenv=False,
            getshell=False,
        )
        self._entries[name] = cat
        return cat<|MERGE_RESOLUTION|>--- conflicted
+++ resolved
@@ -71,12 +71,6 @@
         self.collections = {}
         self.get_built_collections()
 
-<<<<<<< HEAD
-=======
-        if collection_input_definition is None:
-            load_collection_input_file()
-
->>>>>>> e4772a57
         if collection_name and collection_input_definition is None:
             self.open_collection(collection_name)
 
@@ -96,7 +90,7 @@
                     f'{list(self.collections.keys())}\n\n'
                 )
 
-            load_collection_definition()
+            load_collection_input_file()
             raise ValueError(
                 'Cannot instantiate class with provided arguments. Please provide either \n'
                 '\t1) collection_input_definition to build a collection or\n'
