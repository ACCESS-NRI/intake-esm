import fnmatch
import os
import shutil
import subprocess
from itertools import zip_longest
from subprocess import PIPE, CalledProcessError, Popen
from time import sleep
from warnings import warn

<<<<<<< HEAD
from tqdm import tqdm
=======
from tqdm.auto import tqdm
>>>>>>> a1f63a36

from . import config


class StorageResource(object):
    """ Defines a storage resource object"""

    def __init__(self, urlpath, loc_type, exclude_patterns, file_extension='.nc', fs=None):
        """

        Parameters
        -----------

        urlpath : str
              Path to storage resource
        loc_type : str
              Type of storage resource. Supported resources include: posix, hsi (tape)
        exclude_patterns : str, list
               Directories to exclude during catalog generation
        file_extension : str, default `.nc`
              File extension

        """

        self.fs = fs
        self.urlpath = urlpath
        self.type = loc_type
        self.file_extension = file_extension
        self.exclude_patterns = exclude_patterns
        self.filelist = self._list_files()

    def _list_files(self):
        """ Get file listing for different location types such as
            tapes, posix filesystem, filelist.
        """

        if self.type == 'posix':
            filelist = self._list_files_posix()

        elif self.type == 'hsi':
            filelist = self._list_files_hsi()

        elif self.type == 'input-file':
            filelist = self._list_files_input_file()

        elif self.type == 'copy-to-cache':
            filelist = self._list_files_posix()

        elif self.type == 'aws-s3':
            filelist = self._list_s3_objects()

        else:
            raise ValueError(f'unknown resource type: {self.type}')

        return list(filter(self._filter_func, filelist))

    def _filter_func(self, path):
        return not any(
            fnmatch.fnmatch(path, pat=exclude_pattern) for exclude_pattern in self.exclude_patterns
        )

    def _list_s3_objects(self):
        """ Get a list of s3 objects.

        Notes
        -----
        The following implementation uses
        s3fs: https://github.com/dask/s3fs for S3 Filesystem.
        """
        if self.fs:
            try:
                objects = self.fs.ls(self.urlpath)[1:]
                objects = [obj for obj in objects if obj.endswith(self.file_extension)]
                return objects
            except Exception as exc:
                raise exc
        else:
            raise ValueError(
                'Please authenticate with s3fs, and make sure to call\n'
                'StorageResource() with `fs` set to your authentication object.'
            )

    def _list_files_posix(self):
        """Get a list of files"""
        try:

            w = os.walk(self.urlpath, followlinks=True)

            filelist = []

            for root, dirs, files in w:
                filelist.extend(
                    [os.path.join(root, f) for f in files if f.endswith(self.file_extension)]
                )
            return filelist
        except Exception as e:
            warn(
                f'{e.__str__()}\nCould not parse content in directory = {self.urlpath}. Skipping directory.'
            )
            return []

    def _list_files_hsi(self):
        """Get a list of files from HPSS tapes"""
        if shutil.which('hsi') is None:
            warn(f'no hsi; cannot access [HSI]{self.urlpath}')
            return []

        p = subprocess.Popen(
            [
                'hsi',
                'find {urlpath} -name "*{file_extension}"'.format(
                    urlpath=self.urlpath, file_extension=self.file_extension
                ),
            ],
            stdout=subprocess.PIPE,
            stderr=subprocess.PIPE,
        )

        filelist = []
        skip = True
        while p.poll() is None:
            line = p.stderr.readline().decode('UTF-8').strip()
            if skip:
                skip = False
            elif '***' in line:
                skip = True
            elif not line:
                break
            else:
                filelist.append(line)

        return filelist

    def _list_files_input_file(self):
        """return a list of files from a file containing a list of files"""
        with open(self.urlpath, 'r') as fid:
            return fid.read().splitlines()


def _transfer_files(processes):

    """Executes a list of child programs in new processes"""

    errored = []
    completed = []
    while processes:
        for p in processes:
            if p.poll() is not None:
                if p.returncode != 0:
                    errored.append(p)
                else:
                    completed.append(p)
                processes.remove(p)

    for p in completed:
        stdout, stderr = p.communicate()
        print('-' * 80)
        print('completed')
        print(p.args)
        print(stdout.decode('UTF-8'))
        print(stderr.decode('UTF-8'))
        print()

    if errored:
        for p in errored:
            stdout, stderr = p.communicate()
            print('-' * 80)
            print('ERROR!')
            print(p.args)
            print(stdout.decode('UTF-8'))
            print(stderr.decode('UTF-8'))
            print()
        raise CalledProcessError(errored[0].returncode, errored[0].args)


def _posix_symlink(file_remote_local):
    """Create symlinks of posix files into data-cache-directory.

    Parameters
    ----------
    file_remote_local : list of tuples
        List of the form: [(file_remote, file_local), ...]

    """
    cmds = [['ln', '-s', file_remote, file_local] for file_remote, file_local in file_remote_local]
    processes = [Popen(cmd, stderr=PIPE, stdout=PIPE) for cmd in cmds]

    _transfer_files(processes)


def _get_hsi_files(file_remote_local):
    """Transfer files from HPSS.

    Parameters
    ----------
    file_remote_local : list of tuples
        List of the form: [(file_remote, file_local), ...]

    """

    hsi_max_concurrent = 5
    args = [iter(file_remote_local)] * hsi_max_concurrent

    for groups in tqdm(
        list(zip_longest(*args, fillvalue=None), disable=not config.get('progress-bar'))
    ):

        cmds = [
            ['hsi', f'cget {file_rem_loc[1]} : {file_rem_loc[0]}']
            for file_rem_loc in groups
            if file_rem_loc is not None
        ]

        processes = [Popen(cmd, stderr=PIPE, stdout=PIPE) for cmd in cmds]

        _transfer_files(processes)<|MERGE_RESOLUTION|>--- conflicted
+++ resolved
@@ -7,11 +7,7 @@
 from time import sleep
 from warnings import warn
 
-<<<<<<< HEAD
-from tqdm import tqdm
-=======
 from tqdm.auto import tqdm
->>>>>>> a1f63a36
 
 from . import config
 
